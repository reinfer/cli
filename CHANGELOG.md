# Unreleased
- Add `config parse-from-url` command for parsing configuration from a URL
<<<<<<< HEAD
- Add ability to download attachments for comments
=======
- Increase default http timeout to 120s

>>>>>>> 6974e103

# v0.28.0
- Add general fields to `create datasets`

# v0.27.0
## Changed

- Alow users to filter get datasets by sources that they reference
- Bucket statistics now provide either an exact count of raw emails up to a predefined upper limit, or a lower bound if the count exceeds this limit.

# v0.26.0
## Breaking

- The `create bucket` flag `--transform-tag` is now removed.

# v0.25.0
- Fixes issue when getting streams that have multiple filters on single user property
- Fixes issue where upper case file names would not be matched in `parse`
- Reduce batch size when deleting comment batches
- Support attachment type filters
- support getting stats for `get buckets`
- Show usage on `get quotas`

# v0.24.0
- BREAKING: the `--context` option is now required. Users need to opt
  out if they don't want to provide this for every command
- BREAKING: the `--context` option is always a required field for internal users

# v0.23.0

- Add `get emails`
- Added support for `--auto-increase-up-to` when creating quotas.
- Support spans format for entities

# v0.22.2

- Fix a bug where some label annotations cannot be applied

# v0.22.1

- minor api improvements

# v0.22.0

- Add integration commands

# v0.21.5

- Fix a bug where stream responses were not correctly parsed
- Fix a bug where streams were not correctly advanced

# v0.21.4

- Add messages filters
- Fixes `required` field error when interacting with datasets

## v0.21.3

- Reduce batch size for parse emls

## v0.21.2

- Add get audit events command
- Add ability to parse .emls

## v0.21.1

- Add more stream stats

## v0.21.0

- Fix url used for fetching streams
- Return `is_end_sequence` on stream fetch
- Make `transform_tag` optional on `create bucket`
- Retry `put_emails` requests
- Add `get stream-stats` to expose and compare model validation

## v0.20.0

- Add ability to get dataset stats
- Show Global Permissions in `get users`
- Upgrade `ordered-float` version, which is exposed in the public crate api.
- Add ability to filter users by project and permission
- Add feature to parse unicode msg files

## v0.19.0

- Add create streams command
- Show source statistics in table when getting sources

## v0.18.2

- Add ability to filter on user properties when getting comments

## v0.18.1

- Add comment id to document object in api

## v0.18.0

- Add label filter when downloading comments with predictions
- Retry requests on request error

## v0.17.2

- Retry TOO_MANY_REQUESTS

## v0.17.1

- Support markup in signatures
- Fix bug where annotations may have been uploaded before comments, causing a failure

## v0.17.0

- Always retry on connection issues
- Upload annotations in parallel

## v0.16.1

- Add attachments to `sync-raw-email`

## v0.16.0

- Add command to list quotas for current tenant
- Show correct statistics when downloading comments
- Add `sync-raw-emails` to api

## v0.15.0

- Add support for markup on comments

## v0.14.0

- Add a warning for UiPath cloud users when an operation will charge ai units

## v0.13.4

- Add user property filters to the query api

## v0.13.3

- Add recent as an option for the query api

## v0.13.2

- Skip serialization of continuation on `None`

## v0.13.1

- Add `no-charge` flag to create comment/email commands
- Add comment and label filters to `get_statistics`
- Add timeseries to `get_statistics`
- Add `query_dataset` to api

## Added

- `re get comments` returns label properties

# v0.12.3

## Added

- `re create quota` to set a quota in a tenant

# v0.12.2

- Rename "triggers" to "streams" following the rename in the API
- Removed semantic url joins to support deployments within a subdirectory
- Added functionality to use moon forms both in `LabelDef`s and in `AnnotatedComments`s

## Added

- `re get comments` will now return auto-thresholds for predicted labels if provided with a `--model-version` parameter
- `re update users` for bulk user permission updates
- Option to send welcome email on create user

# v0.12.1

## Added

- `re update source` can now update the source's transform tag
- `re get source` and `re get sources` will show bucket name if exists.
- `re get comments` can now download predictions within a given timerange

# v0.12.0

## Added

- Display project ids when listing projects
- Add support for getting or deleting a single user
- Upgrade all dependencies to their latest released version
- Enable retry logic for uploading annotations
- Add support for optionally setting a transform tag on a source

# v0.11.0

## Breaking

- Renames organisation -> project throughout, including in the CLI command line arguments for consistency with the new API
- `re create dataset` will default to sentiment disabled if `--has-sentiment` is not provided.
- Changed `--source-type` parameter to `--kind`.

## Added

- `re create trigger-exception` to tag a comment exception within a trigger.

## Bug Fixes

- Fix serialization of sources after api change of internal parameter `_kind`.

# v0.10.2

## Bug Fixes

- Fixes serialization issue where statistics expected `usize` not `f64`

# v0.10.1

## Added

- Add an optional `--source-type` parameter to `create source`. Only for internal use.

# v0.10.0

## Added

- New `re create annotations` command for uploading annotations (labels and
  entities) to existing comments in a dataset, without having to use `re create comments`.
  This avoids potentially - and unknowingly - modifying the underlying comments in the source.
- Add support to `--force` delete projects with existing resources.
- Print comment `uid` when a comment upload fails due to bad annotations.

## Bug Fixes

- Failure when uploading comments with thread properties

# v0.9.0

## Breaking

- Added support for new labellings api. Old jsonl files can still be uploaded with `re` but newly downloaded jsonl files will be in the new format.

## Added

- Deserialize thread properties when downloading comments for a dataset (the `-d dataset` option for `re get comments`). This limitation exists as only the
  /labellings API route returns thread properties.
- Added `re config get-token [context]` which dumps the auth token for the
  current or a different, given context.
- Added CRUD commands for projects.
- Added option for `--label-groups` in `re create dataset`.

# v0.8.0

## Breaking

- All API resources with floats now use `ordered_float::NotNan`
- A new top level flag `-o/--output` has been added. This replaces all previous `-o/--output` flags in the `re get *` subcommands.
- The `EntityDefs` wrapper has been removed in favour of `Vec<EntityDef>`. This impacts the `NewDataset` and `Dataset` structs
- `EntityDef` has added fields to accurately reflect the api return type
- Added `metadata` field to the `Label` struct

## Changed

- More public types implement `Serialize`, `Eq` and `Hash` for downstream use.

## Added

- `get comment`: get a single comment by source and id
- Created or updated resources will be returned via stdout. The format of the output can be changed with the global `-o/--output` flag.
  - This excludes creation of the `comments` and `emails` resources.
- Added `entity_defs` and `label_defs` to the `reinfer_api::Dataset` struct, and `create dataset` command
- Added `LabelDef`, `NewLabelDef`, `NewEntity` and associated structs

# v0.7.0

## Breaking

- `NewDataset`'s `entity_defs` field is now an `Option` for consistency

## Changed

- When uploading annotated comments, empty lists of assigned / dismissed labels
  are serialized in the request. Previously empty lists were skipped which
  meant it was not possible to remove labellings (N.B. the API distinguishes
  between missing field -- labellings are unmodified -- or and empty list --
  labellings are removed).
- All `*Id` types now implement `Hash`, `PartialEq`, and `Eq`
- `NewDataset` and `NewSource` now implement `Default`

## Added

- `update source`: update an existing source
- `update dataset`: update an existing dataset

# v0.6.0

## Breaking

- The `create bucket` flag `--transform-tag` is now required.

## Changed

- `delete bulk`: slight performance optimisations.
- `create dataset`: Accept an optional `--model-family` and `--copy-annotations-from` for the new dataset.

# v0.5.3

- `delete bulk`: For deleting multiple comments by source id. When run with `--include-annotated=false`, skips annotated comments. When run with `--include-annotated=true`, deletes all comments.

# v0.5.2

- Add support for using an HTTP proxy for all requests. The proxy configuration is saved as part of the context.
  Additionally, the proxy can be overridden / specified as a one off using a global command line argument
  `--proxy https://proxy.example` (e.g. similar to `--endpoint`).

# v0.5.1

## Breaking

- Updated error types and handling throughout. This changes the publicly visible `reinfer_client::errors` module.

- The `-e` flag used to pass in entity kinds at dataset creation has been re-purposed. One now needs to pass in a `json` object containing the corresponding `EntityDef` to be added to the new dataset. Example:

```
re create dataset org/example-dataset -s org/example-source --has-sentiment false -e '[{"name":"trainable_org","title":"Custom Organisation","inherits_from":["org"],"trainable":true}','{"name":"non_trainable_person","title":"Basic Person","inherits_from":["person"],"trainable":false}]'
```

## Added

- `delete comments`: For deleting multiple comments by comment id from a source.

## Changed

- `create bucket`: Accept an optional `--transform-tag` value for the new bucket.
- `get buckets`: Display transform tag for retrieved data.

# v0.4.1

## Changed

- `create source`: Improve error message when specifying an invalid source name.
- Commands which make multiple API requests will now retry on timeout for requests after the first.
- Bump all dependencies to latest versions.

# v0.4.0

## Added

- `create comments`: Add check for duplicate comment IDs before attempting upload of a comment file. Use `--allow-duplicates` to skip this check.

## Changed

- `create comments`, `get comments`, `create emails`: Replace `--progress` flag with `--no-progress`.
- `create comments`: Stop overwriting existing comments by default. Use `--overwrite` to use the previous behaviour.

# v0.3.2

This release is identical to 0.3.1, but was republished due to a packaging bug.

# v0.3.1

## Bugfixes

- Fixes downloading predictions for comments in sentimentless datasets (#6).<|MERGE_RESOLUTION|>--- conflicted
+++ resolved
@@ -1,11 +1,7 @@
 # Unreleased
 - Add `config parse-from-url` command for parsing configuration from a URL
-<<<<<<< HEAD
 - Add ability to download attachments for comments
-=======
 - Increase default http timeout to 120s
-
->>>>>>> 6974e103
 
 # v0.28.0
 - Add general fields to `create datasets`
