--- conflicted
+++ resolved
@@ -2,10 +2,8 @@
 - Round trip `field_id` 
 - Add `ixp` dataset flag
 - rename label def description to instructions
-<<<<<<< HEAD
 - Default value for PropertyValue
-=======
->>>>>>> 1ff021b0
+
 
 # v0.33.1
 - Fix selection index issue on custom label trend reports
