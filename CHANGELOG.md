# Unreleased
<<<<<<< HEAD
- Add `only-with-attachment` filter on get comments
=======
- Retry when putting comments
>>>>>>> 255c5bf2
- Add ability to get email by id 
- Add ability to upload attachment content for comments

# v0.29.0
- Add `config parse-from-url` command for parsing configuration from a URL
- Add ability to download attachments for comments
- Increase default http timeout to 120s
- Add `--resume-on-error` flag when creating annotations
- Remove `--use-moon-forms` flag
- Add `--resume-on-error` flag when creating comments / emails

# v0.28.0
- Add general fields to `create datasets`

# v0.27.0
## Changed

- Alow users to filter get datasets by sources that they reference
- Bucket statistics now provide either an exact count of raw emails up to a predefined upper limit, or a lower bound if the count exceeds this limit.

# v0.26.0
## Breaking

- The `create bucket` flag `--transform-tag` is now removed.

# v0.25.0
- Fixes issue when getting streams that have multiple filters on single user property
- Fixes issue where upper case file names would not be matched in `parse`
- Reduce batch size when deleting comment batches
- Support attachment type filters
- support getting stats for `get buckets`
- Show usage on `get quotas`

# v0.24.0
- BREAKING: the `--context` option is now required. Users need to opt
  out if they don't want to provide this for every command
- BREAKING: the `--context` option is always a required field for internal users

# v0.23.0

- Add `get emails`
- Added support for `--auto-increase-up-to` when creating quotas.
- Support spans format for entities

# v0.22.2

- Fix a bug where some label annotations cannot be applied

# v0.22.1

- minor api improvements

# v0.22.0

- Add integration commands

# v0.21.5

- Fix a bug where stream responses were not correctly parsed
- Fix a bug where streams were not correctly advanced

# v0.21.4

- Add messages filters
- Fixes `required` field error when interacting with datasets

## v0.21.3

- Reduce batch size for parse emls

## v0.21.2

- Add get audit events command
- Add ability to parse .emls

## v0.21.1

- Add more stream stats

## v0.21.0

- Fix url used for fetching streams
- Return `is_end_sequence` on stream fetch
- Make `transform_tag` optional on `create bucket`
- Retry `put_emails` requests
- Add `get stream-stats` to expose and compare model validation

## v0.20.0

- Add ability to get dataset stats
- Show Global Permissions in `get users`
- Upgrade `ordered-float` version, which is exposed in the public crate api.
- Add ability to filter users by project and permission
- Add feature to parse unicode msg files

## v0.19.0

- Add create streams command
- Show source statistics in table when getting sources

## v0.18.2

- Add ability to filter on user properties when getting comments

## v0.18.1

- Add comment id to document object in api

## v0.18.0

- Add label filter when downloading comments with predictions
- Retry requests on request error

## v0.17.2

- Retry TOO_MANY_REQUESTS

## v0.17.1

- Support markup in signatures
- Fix bug where annotations may have been uploaded before comments, causing a failure

## v0.17.0

- Always retry on connection issues
- Upload annotations in parallel

## v0.16.1

- Add attachments to `sync-raw-email`

## v0.16.0

- Add command to list quotas for current tenant
- Show correct statistics when downloading comments
- Add `sync-raw-emails` to api

## v0.15.0

- Add support for markup on comments

## v0.14.0

- Add a warning for UiPath cloud users when an operation will charge ai units

## v0.13.4

- Add user property filters to the query api

## v0.13.3

- Add recent as an option for the query api

## v0.13.2

- Skip serialization of continuation on `None`

## v0.13.1

- Add `no-charge` flag to create comment/email commands
- Add comment and label filters to `get_statistics`
- Add timeseries to `get_statistics`
- Add `query_dataset` to api

## Added

- `re get comments` returns label properties

# v0.12.3

## Added

- `re create quota` to set a quota in a tenant

# v0.12.2

- Rename "triggers" to "streams" following the rename in the API
- Removed semantic url joins to support deployments within a subdirectory
- Added functionality to use moon forms both in `LabelDef`s and in `AnnotatedComments`s

## Added

- `re get comments` will now return auto-thresholds for predicted labels if provided with a `--model-version` parameter
- `re update users` for bulk user permission updates
- Option to send welcome email on create user

# v0.12.1

## Added

- `re update source` can now update the source's transform tag
- `re get source` and `re get sources` will show bucket name if exists.
- `re get comments` can now download predictions within a given timerange

# v0.12.0

## Added

- Display project ids when listing projects
- Add support for getting or deleting a single user
- Upgrade all dependencies to their latest released version
- Enable retry logic for uploading annotations
- Add support for optionally setting a transform tag on a source

# v0.11.0

## Breaking

- Renames organisation -> project throughout, including in the CLI command line arguments for consistency with the new API
- `re create dataset` will default to sentiment disabled if `--has-sentiment` is not provided.
- Changed `--source-type` parameter to `--kind`.

## Added

- `re create trigger-exception` to tag a comment exception within a trigger.

## Bug Fixes

- Fix serialization of sources after api change of internal parameter `_kind`.

# v0.10.2

## Bug Fixes

- Fixes serialization issue where statistics expected `usize` not `f64`

# v0.10.1

## Added

- Add an optional `--source-type` parameter to `create source`. Only for internal use.

# v0.10.0

## Added

- New `re create annotations` command for uploading annotations (labels and
  entities) to existing comments in a dataset, without having to use `re create comments`.
  This avoids potentially - and unknowingly - modifying the underlying comments in the source.
- Add support to `--force` delete projects with existing resources.
- Print comment `uid` when a comment upload fails due to bad annotations.

## Bug Fixes

- Failure when uploading comments with thread properties

# v0.9.0

## Breaking

- Added support for new labellings api. Old jsonl files can still be uploaded with `re` but newly downloaded jsonl files will be in the new format.

## Added

- Deserialize thread properties when downloading comments for a dataset (the `-d dataset` option for `re get comments`). This limitation exists as only the
  /labellings API route returns thread properties.
- Added `re config get-token [context]` which dumps the auth token for the
  current or a different, given context.
- Added CRUD commands for projects.
- Added option for `--label-groups` in `re create dataset`.

# v0.8.0

## Breaking

- All API resources with floats now use `ordered_float::NotNan`
- A new top level flag `-o/--output` has been added. This replaces all previous `-o/--output` flags in the `re get *` subcommands.
- The `EntityDefs` wrapper has been removed in favour of `Vec<EntityDef>`. This impacts the `NewDataset` and `Dataset` structs
- `EntityDef` has added fields to accurately reflect the api return type
- Added `metadata` field to the `Label` struct

## Changed

- More public types implement `Serialize`, `Eq` and `Hash` for downstream use.

## Added

- `get comment`: get a single comment by source and id
- Created or updated resources will be returned via stdout. The format of the output can be changed with the global `-o/--output` flag.
  - This excludes creation of the `comments` and `emails` resources.
- Added `entity_defs` and `label_defs` to the `reinfer_api::Dataset` struct, and `create dataset` command
- Added `LabelDef`, `NewLabelDef`, `NewEntity` and associated structs

# v0.7.0

## Breaking

- `NewDataset`'s `entity_defs` field is now an `Option` for consistency

## Changed

- When uploading annotated comments, empty lists of assigned / dismissed labels
  are serialized in the request. Previously empty lists were skipped which
  meant it was not possible to remove labellings (N.B. the API distinguishes
  between missing field -- labellings are unmodified -- or and empty list --
  labellings are removed).
- All `*Id` types now implement `Hash`, `PartialEq`, and `Eq`
- `NewDataset` and `NewSource` now implement `Default`

## Added

- `update source`: update an existing source
- `update dataset`: update an existing dataset

# v0.6.0

## Breaking

- The `create bucket` flag `--transform-tag` is now required.

## Changed

- `delete bulk`: slight performance optimisations.
- `create dataset`: Accept an optional `--model-family` and `--copy-annotations-from` for the new dataset.

# v0.5.3

- `delete bulk`: For deleting multiple comments by source id. When run with `--include-annotated=false`, skips annotated comments. When run with `--include-annotated=true`, deletes all comments.

# v0.5.2

- Add support for using an HTTP proxy for all requests. The proxy configuration is saved as part of the context.
  Additionally, the proxy can be overridden / specified as a one off using a global command line argument
  `--proxy https://proxy.example` (e.g. similar to `--endpoint`).

# v0.5.1

## Breaking

- Updated error types and handling throughout. This changes the publicly visible `reinfer_client::errors` module.

- The `-e` flag used to pass in entity kinds at dataset creation has been re-purposed. One now needs to pass in a `json` object containing the corresponding `EntityDef` to be added to the new dataset. Example:

```
re create dataset org/example-dataset -s org/example-source --has-sentiment false -e '[{"name":"trainable_org","title":"Custom Organisation","inherits_from":["org"],"trainable":true}','{"name":"non_trainable_person","title":"Basic Person","inherits_from":["person"],"trainable":false}]'
```

## Added

- `delete comments`: For deleting multiple comments by comment id from a source.

## Changed

- `create bucket`: Accept an optional `--transform-tag` value for the new bucket.
- `get buckets`: Display transform tag for retrieved data.

# v0.4.1

## Changed

- `create source`: Improve error message when specifying an invalid source name.
- Commands which make multiple API requests will now retry on timeout for requests after the first.
- Bump all dependencies to latest versions.

# v0.4.0

## Added

- `create comments`: Add check for duplicate comment IDs before attempting upload of a comment file. Use `--allow-duplicates` to skip this check.

## Changed

- `create comments`, `get comments`, `create emails`: Replace `--progress` flag with `--no-progress`.
- `create comments`: Stop overwriting existing comments by default. Use `--overwrite` to use the previous behaviour.

# v0.3.2

This release is identical to 0.3.1, but was republished due to a packaging bug.

# v0.3.1

## Bugfixes

- Fixes downloading predictions for comments in sentimentless datasets (#6).<|MERGE_RESOLUTION|>--- conflicted
+++ resolved
@@ -1,9 +1,6 @@
 # Unreleased
-<<<<<<< HEAD
 - Add `only-with-attachment` filter on get comments
-=======
 - Retry when putting comments
->>>>>>> 255c5bf2
 - Add ability to get email by id 
 - Add ability to upload attachment content for comments
 
