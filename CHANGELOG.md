--- conflicted
+++ resolved
@@ -3,11 +3,8 @@
 - Retry when putting comments
 - Add ability to get email by id 
 - Add ability to upload attachment content for comments
-<<<<<<< HEAD
 - fix bug where comment's would not be printed when downloading attachments
-=======
 - Add ability to randomly sample with `get comments`
->>>>>>> ddfb31a5
 
 # v0.29.0
 - Add `config parse-from-url` command for parsing configuration from a URL
