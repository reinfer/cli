<<<<<<< Updated upstream
## Unreleased
<<<<<<< HEAD
=======
## v0.21.0

>>>>>>> Stashed changes
=======

>>>>>>> 47759bcd
- Fix url used for fetching streams
- Return `is_end_sequence` on stream fetch
- Make `transform_tag` optional on `create bucket`
- Retry `put_emails` requests
- Add `get stream-stats` to expose and compare model validation

## v0.20.0

- Add ability to get dataset stats
- Show Global Permissions in `get users`
- Upgrade `ordered-float` version, which is exposed in the public crate api.
- Add ability to filter users by project and permission
- Add feature to parse unicode msg files

## v0.19.0

- Add create streams command
- Show source statistics in table when getting sources

## v0.18.2

-Add ability to filter on user properties when getting comments

## v0.18.1

- Add comment id to document object in api

## v0.18.0

- Add label filter when downloading comments with predictions
- Retry requests on request error

## v0.17.2

- Retry TOO_MANY_REQUESTS

## v0.17.1

- Support markup in signatures
- Fix bug where annotations may have been uploaded before comments, causing a failure

## v0.17.0

- Always retry on connection issues
- Upload annotations in parallel

## v0.16.1

- Add attachments to `sync-raw-email`

## v0.16.0

- Add command to list quotas for current tenant
- Show correct statistics when downloading comments
- Add `sync-raw-emails` to api

## v0.15.0

- Add support for markup on comments

## v0.14.0

- Add a warning for UiPath cloud users when an operation will charge ai units

## v0.13.4

- Add user property filters to the query api

## v0.13.3

- Add recent as an option for the query api

## v0.13.2

- Skip serialization of continuation on `None`

## v0.13.1

- Add `no-charge` flag to create comment/email commands
- Add comment and label filters to `get_statistics`
- Add timeseries to `get_statistics`
- Add `query_dataset` to api

## Added

- `re get comments` returns label properties

# v0.12.3

## Added

- `re create quota` to set a quota in a tenant

# v0.12.2

- Rename "triggers" to "streams" following the rename in the API
- Removed semantic url joins to support deployments within a subdirectory
- Added functionality to use moon forms both in `LabelDef`s and in `AnnotatedComments`s

## Added

- `re get comments` will now return auto-thresholds for predicted labels if provided with a `--model-version` parameter
- `re update users` for bulk user permission updates
- Option to send welcome email on create user

# v0.12.1

## Added

- `re update source` can now update the source's transform tag
- `re get source` and `re get sources` will show bucket name if exists.
- `re get comments` can now download predictions within a given timerange

# v0.12.0

## Added

- Display project ids when listing projects
- Add support for getting or deleting a single user
- Upgrade all dependencies to their latest released version
- Enable retry logic for uploading annotations
- Add support for optionally setting a transform tag on a source

# v0.11.0

## Breaking

- Renames organisation -> project throughout, including in the CLI command line arguments for consistency with the new API
- `re create dataset` will default to sentiment disabled if `--has-sentiment` is not provided.
- Changed `--source-type` parameter to `--kind`.

## Added

- `re create trigger-exception` to tag a comment exception within a trigger.

## Bug Fixes

- Fix serialization of sources after api change of internal parameter `_kind`.

# v0.10.2

## Bug Fixes

- Fixes serialization issue where statistics expected `usize` not `f64`

# v0.10.1

## Added

- Add an optional `--source-type` parameter to `create source`. Only for internal use.

# v0.10.0

## Added

- New `re create annotations` command for uploading annotations (labels and
  entities) to existing comments in a dataset, without having to use `re create comments`.
  This avoids potentially - and unknowingly - modifying the underlying comments in the source.
- Add support to `--force` delete projects with existing resources.
- Print comment `uid` when a comment upload fails due to bad annotations.

## Bug Fixes

- Failure when uploading comments with thread properties

# v0.9.0

## Breaking

- Added support for new labellings api. Old jsonl files can still be uploaded with `re` but newly downloaded jsonl files will be in the new format.

## Added

- Deserialize thread properties when downloading comments for a dataset (the `-d dataset` option for `re get comments`). This limitation exists as only the
  /labellings API route returns thread properties.
- Added `re config get-token [context]` which dumps the auth token for the
  current or a different, given context.
- Added CRUD commands for projects.
- Added option for `--label-groups` in `re create dataset`.

# v0.8.0

## Breaking

- All API resources with floats now use `ordered_float::NotNan`
- A new top level flag `-o/--output` has been added. This replaces all previous `-o/--output` flags in the `re get *` subcommands.
- The `EntityDefs` wrapper has been removed in favour of `Vec<EntityDef>`. This impacts the `NewDataset` and `Dataset` structs
- `EntityDef` has added fields to accurately reflect the api return type
- Added `metadata` field to the `Label` struct

## Changed

- More public types implement `Serialize`, `Eq` and `Hash` for downstream use.

## Added

- `get comment`: get a single comment by source and id
- Created or updated resources will be returned via stdout. The format of the output can be changed with the global `-o/--output` flag.
  - This excludes creation of the `comments` and `emails` resources.
- Added `entity_defs` and `label_defs` to the `reinfer_api::Dataset` struct, and `create dataset` command
- Added `LabelDef`, `NewLabelDef`, `NewEntity` and associated structs

# v0.7.0

## Breaking

- `NewDataset`'s `entity_defs` field is now an `Option` for consistency

## Changed

- When uploading annotated comments, empty lists of assigned / dismissed labels
  are serialized in the request. Previously empty lists were skipped which
  meant it was not possible to remove labellings (N.B. the API distinguishes
  between missing field -- labellings are unmodified -- or and empty list --
  labellings are removed).
- All `*Id` types now implement `Hash`, `PartialEq`, and `Eq`
- `NewDataset` and `NewSource` now implement `Default`

## Added

- `update source`: update an existing source
- `update dataset`: update an existing dataset

# v0.6.0

## Breaking

- The `create bucket` flag `--transform-tag` is now required.

## Changed

- `delete bulk`: slight performance optimisations.
- `create dataset`: Accept an optional `--model-family` and `--copy-annotations-from` for the new dataset.

# v0.5.3

- `delete bulk`: For deleting multiple comments by source id. When run with `--include-annotated=false`, skips annotated comments. When run with `--include-annotated=true`, deletes all comments.

# v0.5.2

- Add support for using an HTTP proxy for all requests. The proxy configuration is saved as part of the context.
  Additionally, the proxy can be overridden / specified as a one off using a global command line argument
  `--proxy https://proxy.example` (e.g. similar to `--endpoint`).

# v0.5.1

## Breaking

- Updated error types and handling throughout. This changes the publicly visible `reinfer_client::errors` module.

- The `-e` flag used to pass in entity kinds at dataset creation has been re-purposed. One now needs to pass in a `json` object containing the corresponding `EntityDef` to be added to the new dataset. Example:

```
re create dataset org/example-dataset -s org/example-source --has-sentiment false -e '[{"name":"trainable_org","title":"Custom Organisation","inherits_from":["org"],"trainable":true}','{"name":"non_trainable_person","title":"Basic Person","inherits_from":["person"],"trainable":false}]'
```

## Added

- `delete comments`: For deleting multiple comments by comment id from a source.

## Changed

- `create bucket`: Accept an optional `--transform-tag` value for the new bucket.
- `get buckets`: Display transform tag for retrieved data.

# v0.4.1

## Changed

- `create source`: Improve error message when specifying an invalid source name.
- Commands which make multiple API requests will now retry on timeout for requests after the first.
- Bump all dependencies to latest versions.

# v0.4.0

## Added

- `create comments`: Add check for duplicate comment IDs before attempting upload of a comment file. Use `--allow-duplicates` to skip this check.

## Changed

- `create comments`, `get comments`, `create emails`: Replace `--progress` flag with `--no-progress`.
- `create comments`: Stop overwriting existing comments by default. Use `--overwrite` to use the previous behaviour.

# v0.3.2

This release is identical to 0.3.1, but was republished due to a packaging bug.

# v0.3.1

## Bugfixes

- Fixes downloading predictions for comments in sentimentless datasets (#6).<|MERGE_RESOLUTION|>--- conflicted
+++ resolved
@@ -1,13 +1,4 @@
-<<<<<<< Updated upstream
-## Unreleased
-<<<<<<< HEAD
-=======
 ## v0.21.0
-
->>>>>>> Stashed changes
-=======
-
->>>>>>> 47759bcd
 - Fix url used for fetching streams
 - Return `is_end_sequence` on stream fetch
 - Make `transform_tag` optional on `create bucket`
