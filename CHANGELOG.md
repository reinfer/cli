--- conflicted
+++ resolved
@@ -1,9 +1,7 @@
-<<<<<<< HEAD
 # Unreleased
 - Use query filtered count for progress bars
 
-=======
->>>>>>> 3a756aef
+
 # v0.30.1
 - Strip invalid windows characters when saving attachments 
 - Don't re-download attachments that already exist locally 
